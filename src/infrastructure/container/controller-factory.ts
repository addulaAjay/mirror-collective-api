--- conflicted
+++ resolved
@@ -1,20 +1,17 @@
 import { container, TOKENS } from './container';
 import { AuthController } from '../../application/controllers/auth.controller';
 import {
-<<<<<<< HEAD
-=======
+
   ConfirmEmailUseCase,
->>>>>>> 8a07a038
   ConfirmPasswordResetUseCase,
   GoogleOAuthCallbackUseCase,
   InitiatePasswordResetUseCase,
   LoginUserUseCase,
   RefreshTokenUseCase,
   RegisterUserUseCase,
-<<<<<<< HEAD
-=======
+
   ResendVerificationCodeUseCase,
->>>>>>> 8a07a038
+
 } from '../../domain/use-cases';
 import {
   IAuthRepository,
